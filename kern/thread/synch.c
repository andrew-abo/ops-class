--- conflicted
+++ resolved
@@ -154,13 +154,9 @@
 		return NULL;
 	}
 
-<<<<<<< HEAD
-	// add stuff here as needed
-=======
 	HANGMAN_LOCKABLEINIT(&lock->lk_hangman, lock->lk_name);
 
-        // add stuff here as needed
->>>>>>> 15abe49f
+	// add stuff here as needed
 
 	return lock;
 }
@@ -179,34 +175,24 @@
 void
 lock_acquire(struct lock *lock)
 {
-<<<<<<< HEAD
-	// Write this
-
-	(void)lock;  // suppress warning until code gets written
-=======
 	/* Call this (atomically) before waiting for a lock */
 	//HANGMAN_WAIT(&curthread->t_hangman, &lock->lk_hangman);
 
-        // Write this
-
-        (void)lock;  // suppress warning until code gets written
+	// Write this
+
+	(void)lock;  // suppress warning until code gets written
 
 	/* Call this (atomically) once the lock is acquired */
 	//HANGMAN_ACQUIRE(&curthread->t_hangman, &lock->lk_hangman);
->>>>>>> 15abe49f
 }
 
 void
 lock_release(struct lock *lock)
 {
-<<<<<<< HEAD
-	// Write this
-=======
 	/* Call this (atomically) when the lock is released */
 	//HANGMAN_RELEASE(&curthread->t_hangman, &lock->lk_hangman);
 
-        // Write this
->>>>>>> 15abe49f
+	// Write this
 
 	(void)lock;  // suppress warning until code gets written
 }
